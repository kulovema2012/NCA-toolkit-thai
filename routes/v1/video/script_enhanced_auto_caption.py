from flask import Blueprint, request, jsonify
import os
import logging
import json
from datetime import datetime
import time
import threading
import tempfile
import traceback
import shutil
import uuid
import sys
import re
import subprocess

from services.v1.media.transcribe import transcribe_with_whisper
from services.v1.media.script_enhanced_subtitles import enhance_subtitles_from_segments
from services.v1.video.caption_video import add_subtitles_to_video
from services.v1.transcription.replicate_whisper import transcribe_with_replicate
from services.v1.subtitles.thai_text_wrapper import create_srt_file, is_thai_text
from services.webhook import send_webhook
from services.file_management import download_file

# Set up logging
logger = logging.getLogger(__name__)

# Create blueprint
script_enhanced_auto_caption_bp = Blueprint('script_enhanced_auto_caption', __name__, url_prefix='/api/v1/video')

@script_enhanced_auto_caption_bp.route('/debug-env', methods=['GET'])
def debug_environment():
    """
    Debug endpoint to check environment variables and API tokens.
    Only returns masked tokens for security.
    """
    try:
        # Get all environment variable names (sorted)
        env_vars = sorted(os.environ.keys())
        
        # Check for specific API tokens (masked)
        api_tokens = {}
        token_vars = ["REPLICATE_API_TOKEN", "REPLICATE_API_KEY", "REPLICATE_TOKEN", "OPENAI_API_KEY"]
        
        for var in token_vars:
            token = os.environ.get(var)
            if token:
                # Mask the token for security
                masked_token = token[:4] + "..." + token[-4:] if len(token) > 8 else "***"
                api_tokens[var] = f"{masked_token} (length: {len(token)})"
            else:
                api_tokens[var] = "Not set"
        
        # Check if replicate module is properly initialized
        replicate_status = "Available"
        try:
            import replicate
            replicate_token = replicate.api_token
            if replicate_token:
                masked_replicate = replicate_token[:4] + "..." + replicate_token[-4:] if len(replicate_token) > 8 else "***"
                replicate_status = f"Initialized with token: {masked_replicate}"
            else:
                replicate_status = "Available but no token set"
        except ImportError:
            replicate_status = "Module not available"
        except Exception as e:
            replicate_status = f"Error: {str(e)}"
        
        return jsonify({
            "status": "success",
            "environment_variables": env_vars,
            "api_tokens": api_tokens,
            "replicate_status": replicate_status,
            "python_version": sys.version,
            "timestamp": datetime.now().isoformat()
        }), 200
    except Exception as e:
        return jsonify({
            "status": "error",
            "message": f"Error checking environment: {str(e)}"
        }), 500

@script_enhanced_auto_caption_bp.route('/script-enhanced-auto-caption', methods=['POST'])
def script_enhanced_auto_caption():
    """
    Auto-caption a video using OpenAI Whisper API for transcription and enhancing with a provided script.
    
    Request JSON:
    {
        "video_url": "URL of the video to caption",
        "script_text": "The voice-over script text",
        "language": "Language code (e.g., 'th' for Thai)",
        "font_name": "Font name for subtitles (default: 'Sarabun' for Thai, 'Arial' for others)",
        "font_size": "Font size for subtitles",
        "position": "Subtitle position (top, bottom, middle)",
        "subtitle_style": "Subtitle style (classic, modern, karaoke, highlight, underline, word_by_word)",
        "output_path": "Output path for the captioned video (optional)",
        "webhook_url": "Webhook URL for async processing (optional)",
        "margin_v": "Vertical margin from the bottom/top of the frame",
        "max_width": "Maximum width of subtitle text (in % of video width)",
        "line_color": "Color for subtitle text",
        "word_color": "Color for highlighted words",
        "outline_color": "Color for text outline",
        "all_caps": "Whether to capitalize all text",
        "max_words_per_line": "Maximum words per subtitle line",
        "x": "X position for subtitles",
        "y": "Y position for subtitles",
        "alignment": "Text alignment (left, center, right)",
        "bold": "Whether to use bold text",
        "italic": "Whether to use italic text",
        "underline": "Whether to use underlined text",
        "strikeout": "Whether to use strikeout text",
        "shadow": "Whether to use shadow",
        "outline": "Whether to use outline",
        "back_color": "Background color for subtitles",
        "margin_l": "Left margin for subtitles",
        "margin_r": "Right margin for subtitles",
        "encoding": "Encoding for subtitles",
        "min_start_time": "Minimum start time for subtitles",
        "transcription_tool": "Transcription tool to use (replicate_whisper or openai_whisper)",
        "start_time": "Start time for transcription (in seconds)",
        "subtitle_delay": "Subtitle delay in seconds",
        "max_chars_per_line": "Maximum characters per subtitle line",
        "audio_url": "Optional URL to an audio file to use for transcription instead of extracting from video",
        "padding": "Padding value (in pixels)",
        "padding_color": "Color of the padding",
        "padding_top": "Top padding value (in pixels)",
        "padding_bottom": "Bottom padding value (in pixels)",
        "padding_left": "Left padding value (in pixels)",
        "padding_right": "Right padding value (in pixels)"
    }
    """
    try:
        logger.info("=== STARTING SCRIPT-ENHANCED AUTO-CAPTION PROCESS ===")
        # Check if request has JSON data
        if not request.is_json:
            logger.error("Request must be JSON")
            return jsonify({"status": "error", "message": "Request must be JSON"}), 400
        
        # Parse request data
        data = request.get_json()
        logger.debug(f"Received request data: {json.dumps(data, indent=2)}")
        
        # Validate required parameters
        required_params = ["video_url", "script_text"]
        for param in required_params:
            if param not in data:
                logger.error(f"Missing required parameter: {param}")
                return jsonify({"status": "error", "message": f"Missing required parameter: {param}"}), 400
        
        # Extract parameters
        video_url = data.get("video_url")
        script_text = data.get("script_text")
        language = data.get("language", "en")  # Default to English
        output_path = data.get("output_path", "")
        webhook_url = data.get("webhook_url", "")
        include_srt = data.get("include_srt", False)
        min_start_time = data.get("min_start_time", 0.0)  # Default to 0.0 seconds
        subtitle_delay = data.get("subtitle_delay", 0.0)  # Default to 0.0 seconds
        max_chars_per_line = data.get("max_chars_per_line", 30)  # Default to 30 characters per line
        transcription_tool = data.get("transcription_tool", "openai_whisper")  # Default to OpenAI Whisper
        audio_url = data.get("audio_url", "")  # Optional audio URL for transcription
        
        # Set default font based on language
        font_name = data.get("font_name")
        if not font_name:
            if language.lower() == "th":
                font_name = "Sarabun"  # Default to Sarabun for Thai
            else:
                font_name = "Arial"  # Default to Arial for other languages
        
        # Extract other subtitle styling parameters
        font_size = data.get("font_size", 24)  # Default to 24pt
        position = data.get("position", "bottom")  # Default to bottom
        subtitle_style = data.get("subtitle_style", "classic")  # Default to classic
        margin_v = data.get("margin_v", 50)  # Default to 50px vertical margin
        max_width = data.get("max_width", 90)  # Default to 90% of video width
        line_color = data.get("line_color", "white")  # Default to white text
        word_color = data.get("word_color", "#FFFF00")  # Default to yellow for highlighted words
        outline_color = data.get("outline_color", "black")  # Default to black outline
        all_caps = data.get("all_caps", False)  # Default to not all caps
        max_words_per_line = data.get("max_words_per_line", 7)  # Default to 7 words per line
        alignment = data.get("alignment", "center")  # Default to center alignment
        bold = data.get("bold", True)  # Default to bold text for better readability
        outline = data.get("outline", True)  # Default to outline for better contrast
        shadow = data.get("shadow", True)  # Default to shadow for better readability
        border_style = data.get("border_style", 1)  # Default to outline style (1)
        
        # Log the styling parameters for debugging
        logger.info(f"Position: {position}, Outline: {outline}, Shadow: {shadow}, Border Style: {border_style}")
        
        # Validate URLs for template variables that might not have been resolved
        if video_url and (video_url.startswith("{{") or video_url.endswith("}}")):
            logger.error("Invalid video_url: Template variable was not properly resolved")
            return jsonify({"status": "error", "message": "Invalid video_url: Template variable was not properly resolved"}), 400
            
        if audio_url and (audio_url.startswith("{{") or audio_url.endswith("}}")):
            logger.error("Invalid audio_url: Template variable was not properly resolved")
            return jsonify({"status": "error", "message": "Invalid audio_url: Template variable was not properly resolved"}), 400
            
        # Validate script text for template variables
        if script_text and (script_text.startswith("{{") or script_text.endswith("}}")):
            logger.error("Invalid script_text: Template variable was not properly resolved")
            return jsonify({"status": "error", "message": "Invalid script_text: Template variable was not properly resolved"}), 400
        
        # Always use cloud storage for responses
        response_type = "cloud"
        
        # Extract styling parameters - handle nested structure
        styling_params = {}
        settings_obj = data.get("settings", {})
        
        # Handle font settings
        font_settings = settings_obj.get("font", {})
        if font_settings:
            if "name" in font_settings:
                styling_params["font_name"] = font_settings["name"]
            if "size" in font_settings:
                styling_params["font_size"] = font_settings["size"]
        
        # Handle style settings
        style_settings = settings_obj.get("style", {})
        if style_settings:
            for key, value in style_settings.items():
                styling_params[key] = value
        
        # Handle direct settings (for backward compatibility)
        optional_params = [
            "font_name", "font_size", "position", "subtitle_style", "margin_v", 
            "max_width", "line_color", "word_color", "outline_color", "all_caps",
            "max_words_per_line", "x", "y", "alignment", "bold", "italic", 
            "underline", "strikeout", "shadow", "outline", "back_color", 
            "margin_l", "margin_r", "encoding"
        ]
        
        for param in optional_params:
            if param in data:
                styling_params[param] = data[param]
        
        # Special handling for back_color to ensure it's properly passed through
        if "back_color" in styling_params:
            logger.info(f"Found back_color in request: {styling_params['back_color']}")
        elif "style" in settings_obj and "back_color" in settings_obj["style"]:
            styling_params["back_color"] = settings_obj["style"]["back_color"]
            logger.info(f"Found back_color in settings.style: {styling_params['back_color']}")
        else:
            # Default to black background if not specified
            styling_params["back_color"] = "&H80000000"  # Semi-transparent black
            logger.info("No back_color specified, defaulting to semi-transparent black")
        
        # Ensure max_words_per_line is properly passed through
        if "max_words_per_line" in styling_params:
            logger.info(f"Found max_words_per_line in request: {styling_params['max_words_per_line']}")
        elif "style" in settings_obj and "max_words_per_line" in settings_obj["style"]:
            styling_params["max_words_per_line"] = settings_obj["style"]["max_words_per_line"]
            logger.info(f"Found max_words_per_line in settings.style: {styling_params['max_words_per_line']}")
        else:
            # Default to a reasonable value for Thai
            styling_params["max_words_per_line"] = 15
            logger.info("No max_words_per_line specified, defaulting to 15")
        
        # Ensure subtitle_style is properly passed through
        if "subtitle_style" in styling_params:
            logger.info(f"Found subtitle_style in request: {styling_params['subtitle_style']}")
        elif "style" in settings_obj and "subtitle_style" in settings_obj["style"]:
            styling_params["subtitle_style"] = settings_obj["style"]["subtitle_style"]
            logger.info(f"Found subtitle_style in settings.style: {styling_params['subtitle_style']}")
        else:
            # Default to modern style
            styling_params["subtitle_style"] = "modern"
            logger.info("No subtitle_style specified, defaulting to modern")
        
        # Special handling for position to ensure it's properly passed through
        if "position" in styling_params:
            logger.info(f"Found position in request: {styling_params['position']}")
        elif "style" in settings_obj and "position" in settings_obj["style"]:
            styling_params["position"] = settings_obj["style"]["position"]
            logger.info(f"Found position in settings.style: {styling_params['position']}")
        else:
            # Default to bottom if not specified
            styling_params["position"] = "bottom"
            logger.info("No position specified, defaulting to bottom")
            
        # Special handling for outline to ensure it's properly passed through
        if "outline" in styling_params:
            logger.info(f"Found outline in request: {styling_params['outline']}")
        elif "style" in settings_obj and "outline" in settings_obj["style"]:
            styling_params["outline"] = settings_obj["style"]["outline"]
            logger.info(f"Found outline in settings.style: {styling_params['outline']}")
        else:
            # Default to true if not specified
            styling_params["outline"] = True
            logger.info("No outline specified, defaulting to True")
            
        # Special handling for shadow to ensure it's properly passed through
        if "shadow" in styling_params:
            logger.info(f"Found shadow in request: {styling_params['shadow']}")
        elif "style" in settings_obj and "shadow" in settings_obj["style"]:
            styling_params["shadow"] = settings_obj["style"]["shadow"]
            logger.info(f"Found shadow in settings.style: {styling_params['shadow']}")
        else:
            # Default to true if not specified
            styling_params["shadow"] = True
            logger.info("No shadow specified, defaulting to True")
            
        # Special handling for border_style to ensure it's properly passed through
        if "border_style" in styling_params:
            logger.info(f"Found border_style in request: {styling_params['border_style']}")
        elif "style" in settings_obj and "border_style" in settings_obj["style"]:
            styling_params["border_style"] = settings_obj["style"]["border_style"]
            logger.info(f"Found border_style in settings.style: {styling_params['border_style']}")
        else:
            # Default to 1 (outline) if not specified
            styling_params["border_style"] = 1
            logger.info("No border_style specified, defaulting to 1 (outline)")
        
        # Log the extracted styling parameters
        logger.info(f"Extracted styling parameters: {styling_params}")
        
        # Generate a job ID if not provided
        job_id = data.get("job_id", f"script_enhanced_auto_caption_{datetime.now().strftime('%Y%m%d%H%M%S')}")
        
        # Process the request
        try:
            result = process_script_enhanced_auto_caption(
                video_url=video_url,
                script_text=script_text,
                language=language,
                settings=styling_params,
                output_path=output_path,
                webhook_url=webhook_url,
                job_id=job_id,
                response_type=response_type,
                include_srt=include_srt,
                min_start_time=min_start_time,
                subtitle_delay=subtitle_delay,
                max_chars_per_line=max_chars_per_line,
                transcription_tool=transcription_tool,
                audio_url=audio_url
            )
            return jsonify(result)
        except ValueError as e:
            logger.error(f"Error in script-enhanced auto-caption processing: {str(e)}")
            logger.error(traceback.format_exc())
            return jsonify({"status": "error", "message": str(e)}), 400
        except Exception as e:
            logger.error(f"Error in script-enhanced auto-caption processing: {str(e)}")
            logger.error(traceback.format_exc())
            return jsonify({"status": "error", "message": f"Error in script-enhanced auto-caption processing: {str(e)}"}), 500
    
    except Exception as e:
        logger.error(f"Unexpected error in script-enhanced auto-caption endpoint: {str(e)}")
        logger.error(traceback.format_exc())
        return jsonify({"status": "error", "message": f"Unexpected error: {str(e)}"}), 500

def process_script_enhanced_auto_caption(video_url, script_text, language="en", settings=None, output_path=None, webhook_url=None, job_id=None, response_type="cloud", include_srt=False, min_start_time=0.0, subtitle_delay=0.0, max_chars_per_line=30, transcription_tool="openai_whisper", audio_url=""):
    """
    Process script-enhanced auto-captioning.
    
    Args:
        video_url (str): URL of the video to caption
        script_text (str): The voice-over script text
        language (str, optional): Language code. Defaults to "en".
        settings (dict, optional): Additional settings for captioning. Defaults to None.
        output_path (str, optional): Output path for the captioned video. Defaults to None.
        webhook_url (str, optional): Webhook URL for async processing. Defaults to None.
        job_id (str, optional): Job ID for tracking. Defaults to None.
        response_type (str, optional): Response type (local or cloud). Defaults to "cloud".
        include_srt (bool, optional): Whether to include SRT file in response. Defaults to False.
        min_start_time (float, optional): Minimum start time for subtitles
        subtitle_delay (float, optional): Subtitle delay in seconds
        max_chars_per_line (int, optional): Maximum characters per subtitle line
        transcription_tool (str, optional): Transcription tool to use (replicate_whisper or openai_whisper)
        audio_url (str, optional): Optional URL to an audio file to use for transcription instead of extracting from video
        
    Returns:
        dict: Response with captioned video URL and metadata
    """
    start_time = time.time()
    
    if job_id is None:
        job_id = str(uuid.uuid4())
    
    logger.info(f"Job {job_id}: Starting script-enhanced auto-captioning process")
    logger.info(f"Job {job_id}: Parameters - language: {language}, transcription_tool: {transcription_tool}")
    logger.info(f"Job {job_id}: Script text length: {len(script_text)} characters")
    
    if settings is None:
        settings = {}
    
    # Create a temporary directory for processing
    temp_dir = tempfile.mkdtemp()
    logger.info(f"Job {job_id}: Created temporary directory: {temp_dir}")
    
    try:
        # Download the video
        logger.info(f"Job {job_id}: Downloading video from {video_url}")
        video_path = download_file(video_url, os.path.join(temp_dir, "input_video.mp4"))
        logger.info(f"Job {job_id}: Video downloaded to {video_path}")
        
        # Check if we need to use a separate audio file for transcription
        audio_path = None
        if audio_url:
            logger.info(f"Job {job_id}: Downloading separate audio file from {audio_url}")
            audio_path = download_file(audio_url, os.path.join(temp_dir, "input_audio.mp3"))
            logger.info(f"Job {job_id}: Audio downloaded to {audio_path}")
        
        # Apply padding if specified
        padding = settings.get("padding", 0)
        padding_top = settings.get("padding_top", padding)
        padding_bottom = settings.get("padding_bottom", padding)
        padding_left = settings.get("padding_left", padding)
        padding_right = settings.get("padding_right", padding)
        padding_color = settings.get("padding_color", "white")
        
        if padding_top > 0 or padding_bottom > 0 or padding_left > 0 or padding_right > 0:
            logger.info(f"Job {job_id}: Applying padding - top: {padding_top}, bottom: {padding_bottom}, left: {padding_left}, right: {padding_right}, color: {padding_color}")
            padded_video_path = apply_padding_to_video(
                video_path,
                padding_top=padding_top,
                padding_bottom=padding_bottom,
                padding_left=padding_left,
                padding_right=padding_right,
                padding_color=padding_color,
                job_id=job_id
            )
            
            if padded_video_path:
                logger.info(f"Job {job_id}: Padding applied successfully, new video path: {padded_video_path}")
                video_path = padded_video_path
            else:
                logger.warning(f"Job {job_id}: Failed to apply padding, using original video")
        
        # Transcribe the video or audio
        logger.info(f"Job {job_id}: Starting transcription with {transcription_tool}")
        
        transcription_start_time = time.time()
        segments = None
        
        if transcription_tool == "replicate_whisper":
            logger.info(f"Job {job_id}: Using Replicate Whisper for transcription")
            source_path = audio_path if audio_path else video_path
            segments = transcribe_with_replicate(source_path, language=language)
        else:  # Default to OpenAI Whisper
            logger.info(f"Job {job_id}: Using OpenAI Whisper for transcription")
            source_path = audio_path if audio_path else video_path
            segments = transcribe_with_whisper(source_path, language=language)
        
        transcription_time = time.time() - transcription_start_time
        logger.info(f"Job {job_id}: Transcription completed in {transcription_time:.2f} seconds")
        
        if not segments:
            logger.error(f"Job {job_id}: Transcription failed, no segments returned")
            return {"error": "Transcription failed"}
        
        logger.info(f"Job {job_id}: Transcription returned {len(segments)} segments")
        
        # Enhance subtitles with script
        logger.info(f"Job {job_id}: Enhancing subtitles with script text")
        enhancement_start_time = time.time()
        
        # Apply subtitle delay if specified
        if subtitle_delay > 0:
            logger.info(f"Job {job_id}: Applying subtitle delay of {subtitle_delay} seconds")
            for segment in segments:
                segment["start"] += subtitle_delay
                segment["end"] += subtitle_delay
        
        # Apply minimum start time if specified
        if min_start_time > 0:
            logger.info(f"Job {job_id}: Applying minimum start time of {min_start_time} seconds")
            segments = [s for s in segments if s["end"] >= min_start_time]
            for segment in segments:
                if segment["start"] < min_start_time:
                    segment["start"] = min_start_time
        
        enhanced_segments = enhance_subtitles_from_segments(segments, script_text, language)
        
<<<<<<< HEAD
        if not enhanced_segments:
            logger.error(f"Job {job_id}: Script alignment failed, no enhanced segments returned")
            return {"error": "Script alignment failed"}
=======
        try:
            # Use the enhanced subtitles function with the new signature
            from services.v1.media.script_enhanced_subtitles import enhance_subtitles_from_segments
            
            # Get subtitle settings
            subtitle_settings = {
                "font_name": settings_obj.get("font_name", "Arial"),
                "font_size": settings_obj.get("font_size", 24),
                "max_width": settings_obj.get("max_width", 40),
                "margin_v": settings_obj.get("margin_v", 30),  # Add margin_v parameter
                "line_color": settings_obj.get("line_color", "#FFFFFF"),
                "outline_color": settings_obj.get("outline_color", "#000000"),
                "back_color": settings_obj.get("back_color", "&H80000000"),
                "alignment": settings_obj.get("alignment", 2),
                "max_words_per_line": settings_obj.get("max_words_per_line", 15),
                "subtitle_style": settings_obj.get("subtitle_style", "modern")
            }
            
            # Call the enhanced subtitles function with the new signature
            srt_path, ass_path = enhance_subtitles_from_segments(
                segments=segments,
                script_text=script_text,
                language=language,
                settings=subtitle_settings
            )
            
            logger.info(f"Generated subtitle files: SRT={srt_path}, ASS={ass_path}")
            
            # If Thai language and subtitle_delay is specified, create a new SRT file with the delay
            if is_thai_text(script_text) and subtitle_delay > 0:
                logger.info(f"Thai text detected, applying subtitle delay of {subtitle_delay} seconds")
                delayed_srt_path = os.path.join(os.path.dirname(srt_path), f"delayed_{os.path.basename(srt_path)}")
                
                # Parse the original SRT file
                with open(srt_path, 'r', encoding='utf-8') as f:
                    srt_content = f.read()
                
                # Extract segments from SRT content
                import re
                pattern = r'(\d+)\n(\d{2}:\d{2}:\d{2},\d{3}) --> (\d{2}:\d{2}:\d{2},\d{3})\n((?:.+\n)+)'
                matches = re.findall(pattern, srt_content, re.MULTILINE)
                
                segments_from_srt = []
                for match in matches:
                    index, start_time_str, end_time_str, text = match
                    
                    # Convert SRT time format to seconds
                    def time_to_seconds(time_str):
                        h, m, s = time_str.replace(',', '.').split(':')
                        return int(h) * 3600 + int(m) * 60 + float(s)
                    
                    start_time = time_to_seconds(start_time_str)
                    end_time = time_to_seconds(end_time_str)
                    
                    segments_from_srt.append({
                        "start": start_time,
                        "end": end_time,
                        "text": text.strip()
                    })
                
                # Create a new SRT file with the delay and improved text wrapping
                delayed_srt_path = create_srt_file(
                    delayed_srt_path,
                    segments_from_srt,
                    subtitle_delay,
                    max_chars_per_line
                )
                
                logger.info(f"Created delayed SRT file with improved Thai text wrapping: {delayed_srt_path}")
                
                # Use the delayed SRT file for captioning
                srt_path = delayed_srt_path
                
                # Convert the delayed SRT to ASS for better styling
                from services.v1.video.caption_video import convert_srt_to_ass_for_thai
                delayed_ass_path = delayed_srt_path.replace('.srt', '.ass')
                convert_srt_to_ass_for_thai(
                    srt_path=delayed_srt_path,
                    font_name=subtitle_settings.get("font_name"),
                    font_size=subtitle_settings.get("font_size"),
                    max_words_per_line=max_chars_per_line
                )
                
                if os.path.exists(delayed_ass_path):
                    logger.info(f"Created delayed ASS file: {delayed_ass_path}")
                    ass_path = delayed_ass_path
            
            # Use the ASS file for captioning
            subtitle_path = ass_path
        except Exception as e:
            logger.error(f"Error in enhanced subtitles generation: {str(e)}")
            raise ValueError(f"Enhanced subtitles generation error: {str(e)}")
>>>>>>> 85847eb7
        
        enhancement_time = time.time() - enhancement_start_time
        logger.info(f"Job {job_id}: Subtitle enhancement completed in {enhancement_time:.2f} seconds")
        logger.info(f"Job {job_id}: Enhanced subtitles have {len(enhanced_segments)} segments")
        
        # Create SRT file
        srt_path = os.path.join(temp_dir, "subtitles.srt")
        logger.info(f"Job {job_id}: Creating SRT file at {srt_path}")
        
        is_thai = is_thai_text(script_text) or language == "th"
        logger.info(f"Job {job_id}: Text detected as Thai: {is_thai}")
        
        # Call create_srt_file without the is_thai parameter since it's not supported
        create_srt_file(enhanced_segments, srt_path, max_chars_per_line=max_chars_per_line)
        logger.info(f"Job {job_id}: SRT file created successfully")
        
        # Add subtitles to video
        logger.info(f"Job {job_id}: Adding subtitles to video")
        
        # Extract subtitle styling parameters from settings
        font_name = settings.get("font_name", "Sarabun" if is_thai else "Arial")
        font_size = settings.get("font_size", 24)
        position = settings.get("position", "bottom")
        margin_v = settings.get("margin_v", 30)
        subtitle_style = settings.get("subtitle_style", "modern")
        max_width = settings.get("max_width", None)
        line_color = settings.get("line_color", "white")
        word_color = settings.get("word_color", None)
        outline_color = settings.get("outline_color", "black")
        all_caps = settings.get("all_caps", False)
        x = settings.get("x", None)
        y = settings.get("y", None)
        alignment = settings.get("alignment", "center")
        bold = settings.get("bold", False)
        italic = settings.get("italic", False)
        underline = settings.get("underline", False)
        strikeout = settings.get("strikeout", False)
        shadow = settings.get("shadow", None)
        outline = settings.get("outline", None)
        back_color = settings.get("back_color", None)
        margin_l = settings.get("margin_l", None)
        margin_r = settings.get("margin_r", None)
        encoding = settings.get("encoding", None)
        
        # Adjust Y position if padding_top is applied
        custom_y = y
        if padding_top > 0 and custom_y is not None:
            custom_y = int(custom_y) + padding_top
            logger.info(f"Job {job_id}: Adjusted Y position to {custom_y} due to top padding")
        
        logger.info(f"Job {job_id}: Subtitle styling - font: {font_name}, size: {font_size}, position: {position}, style: {subtitle_style}")
        
        # Set output path
        if output_path is None:
            output_path = os.path.join(temp_dir, "output_video.mp4")
        
        logger.info(f"Job {job_id}: Adding subtitles to video with output path: {output_path}")
        
        captioning_start_time = time.time()
        output_video_path = add_subtitles_to_video(
            video_path,
            srt_path,
            output_path=output_path,
            font_name=font_name,
            font_size=font_size,
            position=position,
            margin_v=margin_v,
            subtitle_style=subtitle_style,
            max_width=max_width,
            line_color=line_color,
            word_color=word_color,
            outline_color=outline_color,
            all_caps=all_caps,
            max_words_per_line=max_chars_per_line,
            x=x,
            y=custom_y,
            alignment=alignment,
            bold=bold,
            italic=italic,
            underline=underline,
            strikeout=strikeout,
            shadow=shadow,
            outline=outline,
            back_color=back_color,
            margin_l=margin_l,
            margin_r=margin_r,
            encoding=encoding,
            job_id=job_id
        )
        
        captioning_time = time.time() - captioning_start_time
        
        if not output_video_path or not os.path.exists(output_video_path):
            logger.error(f"Job {job_id}: Failed to add subtitles to video")
            return {"error": "Failed to add subtitles to video"}
        
        logger.info(f"Job {job_id}: Subtitles added successfully in {captioning_time:.2f} seconds")
        
        # Get file size
        file_size = os.path.getsize(output_video_path)
        
        # Prepare response
        total_time = time.time() - start_time
        
        # Format the response to match the previous version
        response = {
            "code": 200,
            "id": "script-enhanced-auto-caption",
            "job_id": job_id,
            "message": "success",
            "response": [
                {
                    "file_url": output_video_path if response_type == "local" else f"/static/temp/{os.path.basename(output_video_path)}"
                }
            ],
            "run_time": round(total_time, 3),
            "total_time": round(total_time, 3),
            "transcription_tool": transcription_tool
        }
        
        # If we need to upload to cloud storage
        try:
            from services.cloud_storage import upload_to_cloud_storage
            # Use a UUID for the filename to avoid collisions
            file_uuid = str(uuid.uuid4())
            cloud_path = f"captioned_videos/{file_uuid}_{os.path.basename(output_video_path)}"
            cloud_url = upload_to_cloud_storage(output_video_path, cloud_path)
            
            # Log the upload success
            logger.info(f"Job {job_id}: Successfully uploaded video to cloud storage: {cloud_url}")
            
            # Update the response with the cloud URL
            response["response"][0]["file_url"] = cloud_url
        except Exception as e:
            logger.error(f"Job {job_id}: Failed to upload captioned video to cloud storage: {str(e)}")
            logger.error(f"Job {job_id}: {traceback.format_exc()}")
            # Fall back to local file path if upload fails
            if response_type != "local":
                response["response"][0]["file_url"] = f"file://{output_video_path}"
        
        # Add SRT URL to the response only if explicitly requested
        if srt_path and include_srt:
            try:
                from services.cloud_storage import upload_to_cloud_storage
                # Use a UUID for the filename to avoid collisions
                file_uuid = str(uuid.uuid4())
                srt_cloud_path = f"subtitles/{file_uuid}_{os.path.basename(srt_path)}"
                srt_cloud_url = upload_to_cloud_storage(srt_path, srt_cloud_path)
                logger.info(f"Job {job_id}: Successfully uploaded SRT to cloud storage: {srt_cloud_url}")
                response["srt_url"] = srt_cloud_url
            except Exception as e:
                logger.error(f"Job {job_id}: Failed to upload SRT to cloud storage: {str(e)}")
                logger.error(f"Job {job_id}: {traceback.format_exc()}")
                # Fall back to local file path if upload fails
                response["srt_url"] = f"file://{srt_path}"
        
        # Add additional metadata
        response["file_size"] = file_size
        response["segments_count"] = len(enhanced_segments)
        response["processing_details"] = {
            "transcription": round(transcription_time, 2),
            "enhancement": round(enhancement_time, 2),
            "captioning": round(captioning_time, 2)
        }
        
        logger.info(f"Job {job_id}: Script-enhanced auto-captioning completed successfully in {total_time:.2f} seconds")
        logger.info(f"Job {job_id}: Output video size: {file_size} bytes")
        
        return response

    except Exception as e:
        logger.error(f"Job {job_id}: Error in script-enhanced auto-captioning: {str(e)}")
        logger.error(f"Job {job_id}: {traceback.format_exc()}")
        return {"error": str(e)}
    
    finally:
        # Clean up temporary directory
        if os.path.exists(temp_dir):
            try:
                shutil.rmtree(temp_dir)
                logger.info(f"Job {job_id}: Cleaned up temporary directory {temp_dir}")
            except Exception as e:
                logger.warning(f"Job {job_id}: Failed to clean up temporary directory: {str(e)}")

def apply_padding_to_video(video_path, padding_top=0, padding_bottom=0, padding_left=0, padding_right=0, padding_color="white", job_id=None):
    """
    Apply padding to a video.
    
    Args:
        video_path: Path to the video file
        padding_top: Top padding in pixels
        padding_bottom: Bottom padding in pixels
        padding_left: Left padding in pixels
        padding_right: Right padding in pixels
        padding_color: Color of the padding
        job_id: Unique identifier for the job
        
    Returns:
        Path to the padded video
    """
    logger.info(f"Job {job_id}: Applying padding to video: {video_path}")
    logger.info(f"Job {job_id}: Padding values: Top={padding_top}, Bottom={padding_bottom}, Left={padding_left}, Right={padding_right}")
    logger.info(f"Job {job_id}: Padding color: {padding_color}")
    
    # Create output path
    output_path = f"/tmp/{uuid.uuid4()}_padded.mp4"
    logger.info(f"Job {job_id}: Output path: {output_path}")
    
    # Get video dimensions
    video_info = get_video_info(video_path)
    width = int(video_info.get("width", 1280))
    height = int(video_info.get("height", 720))
    logger.info(f"Job {job_id}: Original video dimensions: {width}x{height}")
    
    # Calculate new dimensions
    new_width = width + padding_left + padding_right
    new_height = height + padding_top + padding_bottom
    logger.info(f"Job {job_id}: New video dimensions: {new_width}x{new_height}")
    
    # Create FFmpeg command
    ffmpeg_cmd = [
        "ffmpeg", "-y",
        "-i", video_path,
        "-vf", f"pad={new_width}:{new_height}:{padding_left}:{padding_top}:color={padding_color}",
        "-c:v", "libx264", "-crf", "18",
        "-c:a", "copy",
        output_path
    ]
    
    # Execute FFmpeg command
    logger.info(f"Job {job_id}: Executing FFmpeg command: {' '.join(ffmpeg_cmd)}")
    try:
        result = subprocess.run(ffmpeg_cmd, capture_output=True, text=True, check=True)
        logger.info(f"Job {job_id}: FFmpeg command executed successfully")
        logger.debug(f"Job {job_id}: FFmpeg stdout: {result.stdout}")
        
        # Check if output file exists
        if os.path.exists(output_path):
            logger.info(f"Job {job_id}: Padded video created successfully: {output_path}")
            return output_path
        else:
            logger.error(f"Job {job_id}: Padded video was not created: {output_path}")
            raise FileNotFoundError(f"Padded video was not created: {output_path}")
    except subprocess.CalledProcessError as e:
        logger.error(f"Job {job_id}: Error executing FFmpeg command: {e}")
        logger.error(f"Job {job_id}: FFmpeg stderr: {e.stderr}")
        raise Exception(f"Error applying padding to video: {e.stderr}")<|MERGE_RESOLUTION|>--- conflicted
+++ resolved
@@ -473,13 +473,6 @@
                 if segment["start"] < min_start_time:
                     segment["start"] = min_start_time
         
-        enhanced_segments = enhance_subtitles_from_segments(segments, script_text, language)
-        
-<<<<<<< HEAD
-        if not enhanced_segments:
-            logger.error(f"Job {job_id}: Script alignment failed, no enhanced segments returned")
-            return {"error": "Script alignment failed"}
-=======
         try:
             # Use the enhanced subtitles function with the new signature
             from services.v1.media.script_enhanced_subtitles import enhance_subtitles_from_segments
@@ -542,10 +535,10 @@
                 
                 # Create a new SRT file with the delay and improved text wrapping
                 delayed_srt_path = create_srt_file(
-                    delayed_srt_path,
-                    segments_from_srt,
-                    subtitle_delay,
-                    max_chars_per_line
+                    path=delayed_srt_path,
+                    segments=segments_from_srt,
+                    delay_seconds=subtitle_delay,
+                    max_chars_per_line=max_chars_per_line
                 )
                 
                 logger.info(f"Created delayed SRT file with improved Thai text wrapping: {delayed_srt_path}")
@@ -572,22 +565,6 @@
         except Exception as e:
             logger.error(f"Error in enhanced subtitles generation: {str(e)}")
             raise ValueError(f"Enhanced subtitles generation error: {str(e)}")
->>>>>>> 85847eb7
-        
-        enhancement_time = time.time() - enhancement_start_time
-        logger.info(f"Job {job_id}: Subtitle enhancement completed in {enhancement_time:.2f} seconds")
-        logger.info(f"Job {job_id}: Enhanced subtitles have {len(enhanced_segments)} segments")
-        
-        # Create SRT file
-        srt_path = os.path.join(temp_dir, "subtitles.srt")
-        logger.info(f"Job {job_id}: Creating SRT file at {srt_path}")
-        
-        is_thai = is_thai_text(script_text) or language == "th"
-        logger.info(f"Job {job_id}: Text detected as Thai: {is_thai}")
-        
-        # Call create_srt_file without the is_thai parameter since it's not supported
-        create_srt_file(enhanced_segments, srt_path, max_chars_per_line=max_chars_per_line)
-        logger.info(f"Job {job_id}: SRT file created successfully")
         
         # Add subtitles to video
         logger.info(f"Job {job_id}: Adding subtitles to video")
