--- conflicted
+++ resolved
@@ -48,19 +48,11 @@
         service: ${{ env.SERVICE_NAME }}
         image: gcr.io/${{ env.PROJECT_ID }}/${{ env.SERVICE_NAME }}:${{ github.sha }}
         region: ${{ env.REGION }}
-<<<<<<< HEAD
-        flags: >
-          --allow-unauthenticated
-          --memory=16Gi
-          --cpu=4
-          --cpu-boost
-          --min-instances=0
-          --max-instances=5
-          --platform=managed
-          --timeout=300s
-=======
-        flags: --allow-unauthenticated --memory=16Gi --cpu=4 --cpu-always-allocated
->>>>>>> e4984c70
-        
+        flags: --allow-unauthenticated --memory=16Gi --cpu=4 --cpu-always-allocated --min-instances=0 --max-instances=5 --platform=managed --timeout=300s
+        env_vars: |
+          API_KEY=${{ secrets.API_KEY }}
+          GCP_BUCKET_NAME=${{ secrets.GCP_BUCKET_NAME }}
+          GCP_SA_CREDENTIALS=${{ secrets.GCP_SA_CREDENTIALS }}
+          
     - name: Show Output
       run: echo ${{ steps.deploy.outputs.url }}